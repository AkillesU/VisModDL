﻿#!/usr/bin/env python3
"""
it2v1_input_contrib.py  ·  V1-to-input contributon with PFI

For a top-fraction of IT units: 
1. Compute their activation-based loss.
2. Backpropagate to V1 feature-map outputs to get per-unit gradients.
3. Weight each V1 activation by its gradient (|grad * activation|) → per-unit importance.
4. Project each V1 spatial unit back to input-pixel coordinates via receptive-field centroids.
5. Splat per-unit importance into a 224×224 input-space importance map, normalize.
6. Compute Peripheral–Foveal Index of that map and plot a heatmap.
"""

from __future__ import annotations

import sys
import yaml
import pathlib
import math
import torch
import torch.nn as nn
import torchvision.transforms as T
import pandas as pd
import numpy as np
import matplotlib.pyplot as plt
from PIL import Image
from tqdm import tqdm
from scipy.stats import mannwhitneyu, ttest_ind
import os
from scipy.ndimage import gaussian_filter
import random
from concurrent.futures import ThreadPoolExecutor, as_completed
from statsmodels.stats.multitest import multipletests
<<<<<<< HEAD
=======
from typing import List, Iterable
import threading
import gc, uuid

_thread_cache = threading.local()      # each executor thread gets its own slot

# ──────────────────────────────────────────────────────────────────────────────
# Utility helpers – unchanged
# ──────────────────────────────────────────────────────────────────────────────
# ------------------------------------------------------------------
# Globals initialised once in main()
# ------------------------------------------------------------------
GLOBAL_TFM   : T.Compose | None = None   # image pre-processing
GLOBAL_DEVICE: torch.device | None = None
>>>>>>> 4afb39df


def permutation_test(sel_vals, rand_vals, n_permutations=1000, alternative='two-sided', random_state=None):
    """
    Permutation test for difference in means between two groups.
    Returns (observed_stat, p_value).
    """
    rng = np.random.default_rng(random_state)
    sel_vals = np.asarray(sel_vals)
    rand_vals = np.asarray(rand_vals)
    n_sel = len(sel_vals)
    n_rand = len(rand_vals)
    all_vals = np.concatenate([sel_vals, rand_vals])
    group_labels = np.array([0]*n_sel + [1]*n_rand)
    observed = np.mean(sel_vals) - np.mean(rand_vals)
    perm_stats = []
    for _ in range(n_permutations):
        rng.shuffle(group_labels)
        perm_sel = all_vals[group_labels == 0]
        perm_rand = all_vals[group_labels == 1]
        # If group sizes change due to shuffling, skip this permutation
        if len(perm_sel) != n_sel or len(perm_rand) != n_rand:
            continue
        stat = np.mean(perm_sel) - np.mean(perm_rand)
        perm_stats.append(stat)
    perm_stats = np.array(perm_stats)
    if alternative == 'two-sided':
        p = np.mean(np.abs(perm_stats) >= np.abs(observed))
    elif alternative == 'greater':
        p = np.mean(perm_stats >= observed)
    else:
        p = np.mean(perm_stats <= observed)
    return observed, p

<<<<<<< HEAD
=======
# ------------------------------------------------------------------

def hedges_g(a: np.ndarray, b: np.ndarray) -> float:
    """
    Hedges’ g (bias‑corrected pooled‑SD Cohen’s d).
    Works with unequal sample sizes & variances.
    """
    n1, n2   = len(a), len(b)
    s1, s2   = a.std(ddof=1), b.std(ddof=1)
    sp       = math.sqrt(((n1-1)*s1**2 + (n2-1)*s2**2) / (n1 + n2 - 2) + 1e-12)
    d        = (a.mean() - b.mean()) / sp
    J        = 1 - (3 / (4*(n1 + n2) - 9))      # bias‑correction
    return d * J
# ------------------------------------------------------------------

# ──────────────────────────────────────────────────────────────────────────────
# Model & image helpers
# ──────────────────────────────────────────────────────────────────────────────
>>>>>>> 4afb39df

def load_model(mcfg, device):
    import cornet
    ctor = {
        "cornet_rt": cornet.cornet_rt,
        "cornet_s" : cornet.cornet_s,
        "cornet_z" : cornet.cornet_z
    }[mcfg["name"].lower()]
    kwargs = {"pretrained": True}
    kwargs["map_location"] = (torch.device("cuda") if torch.cuda.is_available() else torch.device("cpu"))
    if mcfg["name"].lower() == "cornet_rt":
        kwargs["times"] = mcfg.get("time_steps", 5)
    return ctor(**kwargs).to(device).eval()


def build_transform():
    return T.Compose([
        T.Resize(256), T.CenterCrop(224), T.ToTensor(),
        T.Normalize([0.485,0.456,0.406], [0.229,0.224,0.225]),
    ])


def iter_imgs(folder: pathlib.Path) -> Iterable[Image.Image]:
    """Yield all RGB images in *folder* (jpg/jpeg/png), sorted alphabetically."""
    for p in sorted(folder.iterdir()):
        if p.suffix.lower() in {".jpg", ".jpeg", ".png"}:
            yield Image.open(p).convert("RGB")

# ──────────────────────────────────────────────────────────────────────────────
# NEW helper – gather images from (possibly) multiple categories
# ──────────────────────────────────────────────────────────────────────────────

def gather_images(cfg: dict) -> tuple[List[Image.Image], str]:
    """Return (images, category_tag) according to the new config logic."""

    max_imgs = cfg.get("max_images", 20)
    img_folders: List[pathlib.Path] = []

    # Priority 1 – explicit directory list
    if cfg.get("image_category_dirs"):
        img_folders = [pathlib.Path(d).expanduser() for d in cfg["image_category_dirs"]]
        categories = [f.name for f in img_folders]

    elif cfg.get("image_categories"):
        # Priority 2 – sibling category names
        base = pathlib.Path(cfg["category_images"]).expanduser().resolve()
        if not base.parent.exists():
            raise FileNotFoundError(f"Base directory {base.parent} not found")
        categories = list(cfg["image_categories"])
        img_folders = [base.parent / c for c in categories]

    else:
        # Fallback – original single folder
        base = pathlib.Path(cfg["category_images"]).expanduser().resolve()
        if not base.exists():
            raise FileNotFoundError(f"Image directory {base} does not exist")
        img_folders = [base]
        categories = [cfg["category"]]

    # Build a compact tag: first letter of each category, sorted & uniq‑preserve
    cat_tag = "".join(sorted({c[0].lower() for c in categories}))

    imgs: List[Image.Image] = []
    for folder in img_folders:
        if not folder.exists():
            print(f"[WARN] Folder {folder} missing – skipped.")
            continue
        imgs.extend(iter_imgs(folder))

    if not imgs:
        raise RuntimeError("No images found across the requested categories.")

    return imgs[:max_imgs], cat_tag

# ──────────────────────────────────────────────────────────────────────────────
# Receptive‑field utility (unchanged)
# ──────────────────────────────────────────────────────────────────────────────

def rf_px(fy, fx, stride, padding, kernel):
    # center = (fy * stride + (kernel-1)/2 - padding)
    cy = fy * stride + (kernel-1)/2 - padding
    cx = fx * stride + (kernel-1)/2 - padding
    return cy, cx

<<<<<<< HEAD
# ─────────── main ────────────────
def main(cfg_path):
    random.seed(1234)
    cfg = yaml.safe_load(open(cfg_path,'r'))
    device = torch.device("cuda" if torch.cuda.is_available() else "cpu")
    n_random_repeats = cfg.get("n_random_repeats", 100)
=======

class HookBuffers:
    """Stores forward activations and V1 gradients for one model instance."""
    def __init__(self):
        self.out  : dict[str, torch.Tensor] = {}
        self.grad : dict[str, torch.Tensor] = {}

def setup_hooks(model: nn.Module) -> HookBuffers:
    """
    Register forward-hooks on module.IT and module.V1.nonlin_input *once*.
    Returns a HookBuffers object that will be filled every forward/backward.
    """
    bufs = HookBuffers()
    mods = dict(model.named_modules())

    v1 = mods["module.V1.nonlin_input"]    # will receive grad-hook later
    target_names = {"module.IT", "module.V1.nonlin_input"}

    # forward hooks – save activations
    def make_fwd_hook(name):
        def f(_m, _in, out): bufs.out[name] = out
        return f

    for name, mod in mods.items():
        if name in target_names:
            mod.register_forward_hook(make_fwd_hook(name))

    # gradient hook on V1 output
    def v1_grad_hook(grad): bufs.grad["module.V1.nonlin_input"] = grad
    def v1_fwd_hook(_m, _i, out):
        out.register_hook(v1_grad_hook)   # attach the gradient hook
        # DO NOT return anything → return value is None

    v1.register_forward_hook(v1_fwd_hook)

    return bufs       # <-- one buffers object per model


def flat_to_cyx(idx, C, H, W):
    c   = idx // (H * W)
    rem = idx %  (H * W)
    y   = rem // W
    x   = rem %  W
    return c, y, x


def grads_per_image(img: Image.Image,
                    model: nn.Module,
                    bufs: HookBuffers,
                    units: list[tuple[str,int,int,int]]) -> np.ndarray:
    """
    Returns an array of shape [len(units), C_v1, H_v1, W_v1] with the absolute
    gradient in module.V1.nonlin_input for each requested IT voxel.
    """
    out, grad = bufs.out, bufs.grad

    x = GLOBAL_TFM(img).unsqueeze(0).to(GLOBAL_DEVICE)


    # single forward pass
    model.zero_grad(set_to_none=True)
    _ = model(x)

    per_unit_grads = []
    for i, (lname, c, y, x_) in enumerate(units):
        act = out[lname]
        if isinstance(act, tuple):           # CORnet-RT returns a tuple
            act = act[0]
        loss = act[:, c, y, x_].sum()
        # retain graph for all but the last unit
        loss.backward(retain_graph=(i < len(units) - 1))
        g = grad["module.V1.nonlin_input"][0].abs().cpu().numpy()
        per_unit_grads.append(g)
        model.zero_grad(set_to_none=True)    # clear grads for next unit

    return np.stack(per_unit_grads)          # shape [n_units, C, H, W]


def get_thread_model_and_bufs(cfg):
    """
    Return (model, HookBuffers) that are **unique to the current executor
    thread**.  They are created the first time the thread calls this function
    and then reused for every subsequent image handled by that thread.
    """
    if not hasattr(_thread_cache, "model"):
        model = load_model(cfg["model"], GLOBAL_DEVICE)
        bufs  = setup_hooks(model)
        _thread_cache.model = model
        _thread_cache.bufs  = bufs
    return _thread_cache.model, _thread_cache.bufs

# ──────────────────────────────────────────────────────────────────────────────
#                                 MAIN
# ──────────────────────────────────────────────────────────────────────────────

def main(cfg_path: str | pathlib.Path):
    random.seed(1234)
    cfg = yaml.safe_load(open(cfg_path, 'r'))
    device = torch.device("cuda" if torch.cuda.is_available() else "cpu")
    n_random_repeats = cfg.get("n_random_repeats", 100)
    global GLOBAL_DEVICE, GLOBAL_TFM
    GLOBAL_DEVICE = device
    GLOBAL_TFM    = build_transform()        # replaces local tfm
    # Thread handling (unchanged)
    if torch.cuda.is_available() is False:
        try:
            num_threads = int(os.environ.get("SLURM_CPUS_PER_TASK", os.cpu_count() or 1))
        except TypeError:
            num_threads = 1
        torch.set_num_threads(num_threads)
        print(f"✅ PyTorch intra‑op parallelism set to {torch.get_num_threads()} threads.")
    else:
        print("Using CUDA")

    # Figure out which image categories to evaluate (NEW logic) --------------
    imgs, cat_tag = gather_images(cfg)
    print(f"Loaded {len(imgs)} images; category‑tag = '{cat_tag}'.")

    outdir = pathlib.Path(cfg.get("output_dir", "it2v1_analysis"))
    outdir.mkdir(parents=True, exist_ok=True)

    # Everything below remains *functionally* identical – only the name of the
    # `imgs` list changed from the original single‑folder logic.  ───────────
>>>>>>> 4afb39df

    top_frac_cfg = cfg.get("top_frac", 0.1)
    if isinstance(top_frac_cfg, (float, int)):
        top_frac_list = [top_frac_cfg]
    else:
        top_frac_list = list(top_frac_cfg)

    for top_frac in top_frac_list:
<<<<<<< HEAD
        print(f"\n=== Processing top_frac={top_frac} ===")
        cat = cfg["category"].lower()
=======
        mode = cfg.get("top_unit_selection", "percentage").lower()
        cat = cfg["category"].lower()
        prefix = f"{cat}_{cat_tag}_{mode}_{top_frac}"
        activ_dir = outdir / f"activations_{prefix}_grad"
        diff_csv_path = outdir / f"{prefix}_v1_featuremap_selective_vs_random_grad.csv"

        print(f"\n=== Processing top_frac={top_frac} ===")
        
>>>>>>> 4afb39df
        sel_path = pathlib.Path(cfg["selectivity_csv_dir"]) / "all_layers_units_mannwhitneyu.pkl"
        sel      = pd.read_pickle(sel_path)
        mw_col   = f"mw_{cat}"
        if mw_col not in sel.columns:
            sys.exit(f"[ERROR] column {mw_col!r} not found in {sel_path}")

        it_rows = sel[sel["layer"] == "module.IT"]
        if len(it_rows) == 0:
            sys.exit("[ERROR] No rows found for layer 'module.IT' in selectivity file.")

        mode = cfg.get("top_unit_selection", "percentage").lower()
        top_units = []

        if mode == "percentage":
            k        = max(1, int(top_frac * len(it_rows)))
            top_rows = it_rows.nlargest(k, mw_col)
        elif mode == "percentile":
            pct = top_frac if isinstance(top_frac, (float, int)) else top_frac[0]
            cutoff = np.percentile(it_rows[mw_col], pct)
            top_rows = it_rows[it_rows[mw_col] >= cutoff]
        else:
            sys.exit(f"[ERROR] Unknown top_unit_selection mode: {mode}")

        it_layer_names = sorted(top_rows.layer.unique())
        model          = load_model(cfg["model"], GLOBAL_DEVICE)
        feature_shapes = {}
        mods = dict(model.named_modules())
        hooks = []
        def shape_hook(name):
            def fn(_m, _i, o):
                t = o[0] if isinstance(o, tuple) else o
                feature_shapes[name] = t.shape[1:]   # drop batch dim
            return fn
        probe_model = model                 # keep a reference

        for lname in it_layer_names:
            hooks.append(mods[lname].register_forward_hook(shape_hook(lname)))
        with torch.no_grad():
            _ = model(torch.zeros(1, 3, 224, 224, device=device))
        for h in hooks: h.remove()

        top_units = []
        for _, row in top_rows.iterrows():
            lay   = row.layer
            idx   = int(row.unit)
            C, H, W = feature_shapes[lay]
            c, y, x = flat_to_cyx(idx, C, H, W)
            top_units.append((lay, c, y, x))

        if mode == "percentile":
            print(f"Selected {len(top_units)} IT units at or above the {cfg.get('top_percentile', top_frac)}th percentile.")
        else:
            print(f"Selected {len(top_units)} IT units (top {top_frac:.0%}).")
<<<<<<< HEAD

        model = load_model(cfg["model"], device)
        v1 = dict(model.named_modules())["module.V1.nonlin_input"]
        it_v1_names = ["module.IT", "module.V1.nonlin_input"]
        layer_out = {}
        layer_grad = {}
        def save_out(name):
            def hook(_mod, _in, out):
                layer_out[name] = out
            return hook
        def save_grad(name):
            def hook(grad): layer_grad[name]=grad
            return hook

        for name,mod in model.named_modules():
            if name in it_v1_names:
                mod.register_forward_hook(save_out(name))
        def v1_hook(m, inp, out):
            out.register_hook(save_grad("module.V1.nonlin_input"))
        v1.register_forward_hook(v1_hook)

        def target_fn(units):
            val = torch.tensor(0., device=device, requires_grad=True)
            for name, c, y, x in units:
                act = layer_out[name]
                if isinstance(act, tuple):
                    act = act[0]
                val = val + act[:, c, y, x].sum() / act.size(0)
            return val

        tfm  = build_transform()
=======
        
>>>>>>> 4afb39df
        imgs = list(iter_imgs(pathlib.Path(cfg["category_images"])))[:cfg.get("max_images",20)]
        img_tuples  = [img for img in imgs]
        
        # --- get all IT units for random selection ---
        all_it_units = []
        for _, row in it_rows.iterrows():
            lay   = row.layer
            idx   = int(row.unit)
            C, H, W = feature_shapes[lay]
            c, y, x = flat_to_cyx(idx, C, H, W)
            all_it_units.append((lay, c, y, x))

        # === Check for existing results ===
        have_grad_files = activ_dir.exists()
        if os.path.exists(diff_csv_path):
            print(f"Found existing results at {diff_csv_path}, loading…")
            df = pd.read_csv(diff_csv_path)
            

            Hf = df["fy"].max() + 1
            Wf = df["fx"].max() + 1
            if 'hedges_g' in df.columns:
                delta_map = df['hedges_g'].values.reshape(Hf, Wf)
            elif 'cliffs_delta' in df.columns:      # legacy support
                delta_map = df['cliffs_delta'].values.reshape(Hf, Wf)
            else:
                delta_map = None
            

            # ---- mandatory column ----
            obs_map = df["mean_diff"].values.reshape(Hf, Wf)
            mean_diff_vec  = obs_map.ravel()  

            # ---- effect‑size map -------------------------------------------------
            if "cliffs_delta" in df.columns:          # newer files
                delta_arr = pd.to_numeric(df["cliffs_delta"], errors="coerce").astype(np.float32)
                delta_map = delta_arr.values.reshape(Hf, Wf)
            elif "hedges_g" in df.columns:            # if stored Hedge's g instead
                delta_arr = pd.to_numeric(df["hedges_g"], errors="coerce").astype(np.float32)
                delta_map = delta_arr.values.reshape(Hf, Wf)
            else:                                     # legacy files – no effect size
                delta_map = None

            # ---- significance / p‑value handling -------------------------
            if "fdr_q_value" in df.columns:          # FDR‑corrected p values exist
                q_map = df["fdr_q_value"].values.reshape(Hf, Wf)

                if "significant_fdr" in df.columns:  # column present (new files)
                    sig_mask = df["significant_fdr"].astype(bool).values.reshape(Hf, Wf)
                else:                                # older files → derive the mask
                    sig_mask = (q_map < 0.05)

            elif "bonferroni_p_value" in df.columns: # very old schema
                q_map    = df["bonferroni_p_value"].values.reshape(Hf, Wf)
                sig_mask = (q_map < 0.05)

            else:
                raise ValueError(
                    "CSV exists but does not contain recognised significance columns "
                    "(expected 'fdr_q_value' or 'bonferroni_p_value'). "
                    "Delete the file and rerun to regenerate."
                )

        elif os.path.exists(activ_dir):
            print(f"Found existing activation gradients at {activ_dir}, loading...")
            all_v1_grads_sel = np.load(activ_dir / "grads_selective.npy")
            all_v1_grads_rand = [np.load(activ_dir / f"grads_random_{rep}.npy") for rep in range(n_random_repeats)]
            print(f"Loaded {len(all_v1_grads_rand)} random repeats.")
            all_v1_grads_rand = np.stack(all_v1_grads_rand)
            N, C, Hf, Wf = all_v1_grads_sel.shape
            R = n_random_repeats

            def cliffs_delta(a: np.ndarray, b: np.ndarray) -> float:
                """
                Cliff’s δ for two 1‑D vectors (uses pairwise compare, still fast for <10⁴ items).
                Range −1‥+1.  Positive ⇒ selective > random.
                """
                a = a.ravel();  b = b.ravel()
                gt = (a[:, None] > b).sum()
                lt = (a[:, None] < b).sum()
                return (gt - lt) / (len(a) * len(b) + 1e-12)

            # ----- flatten sample axes so every voxel is a column -------------
            sel_flat  = all_v1_grads_sel.reshape(-1, Hf * Wf)      # [M_sel , H*W]
            rand_flat = all_v1_grads_rand.reshape(-1, Hf * Wf)      # [M_rand, H*W]

            mean_diff_vec = np.empty(Hf * Wf, dtype=np.float32)
            g_vec         = np.empty(Hf * Wf, dtype=np.float32)      # effect size
            p_vec         = np.empty(Hf * Wf, dtype=np.float64)      # Welch p‑values


            for i in tqdm(range(Hf * Wf), desc="voxel stats"):
                a = sel_flat[:, i]
                b = rand_flat[:, i]

                mean_diff_vec[i] = a.mean() - b.mean()
                g_vec[i]   = hedges_g(a, b)                               # effect size
                _, p_val   = ttest_ind(a, b, equal_var=False, nan_policy='omit') # Welch's t-test
                p_vec[i]   = p_val

            # FDR (Benjamini‑Hochberg) correction ------------------------------
            rej, q_vec, _, _ = multipletests(p_vec, alpha=0.05, method='fdr_bh')

            # reshape back to (H, W) ------------------------------------------
            obs_map   = mean_diff_vec.reshape(Hf, Wf)
            effect_map = g_vec.reshape(Hf, Wf)       # Hedges g map
            delta_map  = effect_map                  # keeps old variable name used in plots
            q_map     = q_vec.reshape(Hf, Wf)
            sig_mask  = rej.reshape(Hf, Wf)

            # ─────────── save CSV (so future runs can reuse) ────────────────
            df = pd.DataFrame({
                'fy'            : np.repeat(np.arange(Hf), Wf),
                'fx'            : np.tile  (np.arange(Wf), Hf),
                'mean_diff'     : mean_diff_vec,
                'hedges_g'      : g_vec,            # ← new column
                'welch_p_value' : p_vec,            # ← new column name
                'fdr_q_value'   : q_vec,
                'significant'   : rej.astype(int)
            })

<<<<<<< HEAD
        outdir = cfg.get("output_dir", "it2v1_analysis")
        pathlib.Path(outdir).mkdir(exist_ok=True)
        diff_csv_path = f"{outdir}/{cat}_{mode}_{top_frac}_v1_featuremap_selective_vs_random.csv"

        # --- get all IT units for random selection ---
        all_it_units = []
        for _, row in it_rows.iterrows():
            lay   = row.layer
            idx   = int(row.unit)
            C, H, W = feature_shapes[lay]
            c, y, x = flat_to_cyx(idx, C, H, W)
            all_it_units.append((lay, c, y, x))

        # === Check for existing results ===
        if os.path.exists(diff_csv_path):
            print(f"Found existing results at {diff_csv_path}, loading...")
            df = pd.read_csv(diff_csv_path)
            Hf = df['fy'].max() + 1
            Wf = df['fx'].max() + 1
            if 'mean_diff' in df.columns and 'permutation_p_value' in df.columns:
                obs_map = df['mean_diff'].values.reshape(Hf, Wf)
                p_map = df['permutation_p_value'].values.reshape(Hf, Wf)
                p_map_bonf = df['bonferroni_p_value'].values.reshape(Hf, Wf)
            else:
                raise ValueError("Existing results file does not contain permutation test results. Please delete the file and rerun.")

        else:
            print("Computing |activation * gradient| for selective IT units...")
            all_v1_actgrads_sel = []
            for img in tqdm(imgs, desc="Images (selective)"):
                x = tfm(img).unsqueeze(0).to(device)
                layer_out.clear(); layer_grad.clear()
                model.zero_grad(); _ = model(x)
                loss = target_fn(top_units); loss.backward()
                v1_act = layer_out["module.V1.nonlin_input"].detach().cpu().numpy()[0]  # [C, H, W]
                v1_gr  = layer_grad["module.V1.nonlin_input"][0].cpu().numpy()         # [C, H, W]
                v1_actgrad = np.abs(v1_act * v1_gr)                                    # [C, H, W]
                all_v1_actgrads_sel.append(v1_actgrad)
            all_v1_actgrads_sel = np.stack(all_v1_actgrads_sel)  # [N, C, H, W]

            print(f"Computing |activation * gradient| for {n_random_repeats} random IT unit sets...")
            all_v1_actgrads_rand = []
            n_sel = len(top_units)
            for rep in tqdm(range(n_random_repeats), desc="Random repeats"):
                rand_units = random.sample(all_it_units, n_sel)
                rep_v1_actgrads = []
                for img in imgs:
                    x = tfm(img).unsqueeze(0).to(device)
                    layer_out.clear(); layer_grad.clear()
                    model.zero_grad(); _ = model(x)
                    loss = target_fn(rand_units); loss.backward()
                    v1_act = layer_out["module.V1.nonlin_input"].detach().cpu().numpy()[0]
                    v1_gr  = layer_grad["module.V1.nonlin_input"][0].cpu().numpy()
                    v1_actgrad = np.abs(v1_act * v1_gr)
                    rep_v1_actgrads.append(v1_actgrad)
                rep_v1_actgrads = np.stack(rep_v1_actgrads)  # [N, C, H, W]
                all_v1_actgrads_rand.append(rep_v1_actgrads)
            all_v1_actgrads_rand = np.stack(all_v1_actgrads_rand)  # [R, N, C, H, W]

            print("Mean selective activation gradients:", np.mean(all_v1_actgrads_sel))
            print("Mean random activation gradients:", np.mean(all_v1_actgrads_rand))

            # Build the activations directory name
            activ_dir = f"activations_{cat}_{top_frac}_{mode}"
            activ_dir_path = pathlib.Path(outdir) / activ_dir
            activ_dir_path.mkdir(parents=True, exist_ok=True)

            # Save selective activ*grad
            np.save(str(activ_dir_path / "activgrads_selective.npy"), all_v1_actgrads_sel)

            # Save each random permutation activ*grad
            for rep in range(len(all_v1_actgrads_rand)):
                np.save(str(activ_dir_path / f"activgrads_random_{rep}.npy"), all_v1_actgrads_rand[rep])


            N, C, Hf, Wf = all_v1_actgrads_sel.shape
            R = n_random_repeats

            n_permutations = 1000  # or as needed
            obs_map = np.zeros((Hf, Wf), dtype=np.float32)
            p_map = np.zeros((Hf, Wf), dtype=np.float32)

            def perm_test_at_loc(args):
                y, x = args
                sel_vals = all_v1_actgrads_sel[:, :, y, x].flatten()
                rand_vals = all_v1_actgrads_rand[:, :, :, y, x].flatten()
                obs, p = permutation_test(sel_vals, rand_vals, n_permutations=n_permutations, alternative='two-sided')
                return y, x, obs, p

            coords = [(y, x) for y in range(Hf) for x in range(Wf)]

            print("Running permutation test for each V1 unit (multi-threaded)...")
            with ThreadPoolExecutor() as executor:
                futures = [executor.submit(perm_test_at_loc, coord) for coord in coords]
                for fut in tqdm(as_completed(futures), total=len(futures), desc="Permutation test"):
                    y, x, obs, p = fut.result()
                    obs_map[y, x] = obs
                    p_map[y, x] = p

            # Bonferroni correction
            n_tests = Hf * Wf
            p_map_bonf = np.minimum(p_map * n_tests, 1.0)
            rej_map_bonf = p_map_bonf < 0.05  # or your chosen alpha

            # Save results
            df = pd.DataFrame({
                'fy': np.repeat(np.arange(Hf), Wf),
                'fx': np.tile(np.arange(Wf), Hf),
                'mean_diff': obs_map.flatten(),
                'permutation_p_value': p_map.flatten(),
                'bonferroni_p_value': p_map_bonf.flatten(),
                'bonferroni_significant': rej_map_bonf.flatten()
            })
            df.to_csv(diff_csv_path, index=False)
            print("Saved permutation test feature-map and CSV to", diff_csv_path)



        

        # Visualization
        plt.figure(figsize=(6,5))
        plt.imshow(obs_map, cmap="bwr", interpolation='nearest')
        plt.title(f"V1 |act*grad| mean diff (selective - random, top_frac={top_frac})")
        plt.axis('off')
        plt.colorbar(label="Mean(|act*grad|) diff")
        plt.savefig(f"{outdir}/{cat}_{mode}_{top_frac}_v1_featuremap_actgrad_diff_perm.png", dpi=300)
        plt.show()

        plt.figure(figsize=(6,5))
        plt.imshow(p_map_bonf, cmap="viridis", interpolation='nearest', vmin=0, vmax=1)
        plt.title(f"V1 permutation p-value map (selective vs random, top_frac={top_frac})")
        plt.axis('off')
        plt.colorbar(label="Permutation p-value")
        plt.savefig(f"{outdir}/{cat}_{mode}_{top_frac}_v1_featuremap_perm_pval.png", dpi=300)
        plt.show()
=======
            df.to_csv(diff_csv_path, index=False)
            print("Saved Cliff’s δ & FDR stats →", diff_csv_path)

            


        else:
            
            print("Computing mean |gradient| for selective IT units (parallelized)...")
            all_v1_grads_sel = []
            activ_dir.mkdir(parents=True, exist_ok=True)

            model, bufs = get_thread_model_and_bufs(cfg)

            all_v1_grads_sel = []
            for img in tqdm(imgs, desc="Images (selective)"):
                grads = grads_per_image(img, model, bufs, top_units).mean(axis=0) # Mean V1 gradient across IT units
                all_v1_grads_sel.append(grads)

            all_v1_grads_sel = np.stack(all_v1_grads_sel)
            np.save(str(activ_dir / "grads_selective.npy"), all_v1_grads_sel)
            del all_v1_grads_sel
            gc.collect()

            # -------- many random repeats ------------------
            all_v1_grads_rand = []
            for rep in tqdm(range(n_random_repeats), desc="Random repeats"):
                rand_units = random.sample(all_it_units, len(top_units))

                rep_arr = []
                for img in imgs:
                    rep_arr.append(grads_per_image(img, model, bufs, rand_units).mean(axis=0)) # Append mean IT unit gradient per V1 unit
                rep_arr = np.stack(rep_arr)                         # [N_img, S, C, H, W]

                np.save(str(activ_dir / f"grads_random_{rep}.npy"), rep_arr)
                del rep_arr
                gc.collect()

            # Load results
            all_v1_grads_sel = np.load(activ_dir / "grads_selective.npy")
            all_v1_grads_rand = [np.load(activ_dir / f"grads_random_{rep}.npy") for rep in range(n_random_repeats)]
            print(f"Loaded {len(all_v1_grads_rand)} random repeats.")
            all_v1_grads_rand = np.stack(all_v1_grads_rand)
            print("Mean selective gradient magnitude:", np.mean(all_v1_grads_sel))
            print("Mean random gradient magnitude:", np.mean(all_v1_grads_rand))
            

            # ──────────────────────────────────────────────────────────────────
            # NEW voxel‑wise statistics: mean‑difference, Cliff’s δ, M‑W + FDR
            # ──────────────────────────────────────────────────────────────────
            

            def cliffs_delta(a: np.ndarray, b: np.ndarray) -> float:
                """
                Cliff’s δ for two 1‑D vectors (uses pairwise compare, still fast for <10⁴ items).
                Range −1‥+1.  Positive ⇒ selective > random.
                """
                a = a.ravel();  b = b.ravel()
                gt = (a[:, None] > b).sum()
                lt = (a[:, None] < b).sum()
                return (gt - lt) / (len(a) * len(b) + 1e-12)

            # ----- flatten sample axes so every voxel is a column -------------
            N, C, Hf, Wf = all_v1_grads_sel.shape
            R = n_random_repeats
            sel_flat  = all_v1_grads_sel.reshape(-1, Hf * Wf)      # [M_sel , H*W]
            rand_flat = all_v1_grads_rand.reshape(-1, Hf * Wf)      # [M_rand, H*W]

            mean_diff_vec  = np.empty(Hf * Wf, dtype=np.float32)
            cliff_vec      = np.empty(Hf * Wf, dtype=np.float32)
            p_vec          = np.empty(Hf * Wf, dtype=np.float64)

            for i in tqdm(range(Hf * Wf), desc="voxel stats"):
                a = sel_flat[:, i]
                b = rand_flat[:, i]

                mean_diff_vec[i] = a.mean() - b.mean()
                cliff_vec[i]     = cliffs_delta(a, b)
                p_vec[i]         = mannwhitneyu(a, b, alternative='two-sided').pvalue

            # FDR (Benjamini‑Hochberg) correction ------------------------------
            rej, q_vec, _, _ = multipletests(p_vec, alpha=0.05, method='fdr_bh')

            # reshape back to (H, W) ------------------------------------------
            obs_map   = mean_diff_vec.reshape(Hf, Wf)
            delta_map = cliff_vec.reshape(Hf, Wf)
            q_map     = q_vec.reshape(Hf, Wf)
            sig_mask  = rej.reshape(Hf, Wf)

            # ─────────── save CSV (so future runs can reuse) ────────────────
            df = pd.DataFrame({
                'fy'               : np.repeat(np.arange(Hf), Wf),
                'fx'               : np.tile  (np.arange(Wf), Hf),
                'mean_diff'        : mean_diff_vec,
                'cliffs_delta'     : cliff_vec,
                'mw_p_value'       : p_vec,
                'fdr_q_value'      : q_vec,
                'significant_fdr'  : rej.astype(int)
            })
            df.to_csv(diff_csv_path, index=False)
            print("Saved Cliff’s δ & FDR stats →", diff_csv_path)

           

            print(f"Saved histograms ➜ {outdir}")

        # ──────────────── PLOTS ─────────────────────────────────────────
        plt.figure(figsize=(6,5))
        plt.imshow(obs_map, cmap="bwr", interpolation='nearest')
        plt.title(f"Mean |grad| diff  (sel−rand, top_frac={top_frac})")
        plt.axis('off')
        plt.colorbar(label="Δ |grad|")
        plt.savefig(outdir / f"{prefix}_A_mean_diff.png", dpi=300)

        # Cliff’s δ – show only significant voxels (others as NaN/white)
        delta_plot = np.where(sig_mask, delta_map, np.nan)
        plt.figure(figsize=(6,5))
        plt.imshow(delta_plot, cmap="bwr", interpolation='nearest')
        plt.title("Hedges g")
        plt.axis('off')
        plt.colorbar(label="Hedges g")
        plt.savefig(outdir / f"{prefix}_B_cliffs_delta.png", dpi=300)

        # –log10(q) significance map, same mask
        q = q_map
        q[~sig_mask] = np.nan
        plt.figure(figsize=(6,5))
        plt.imshow(q, cmap="viridis", interpolation='nearest')
        plt.title("FDR q")
        plt.axis('off')
        plt.colorbar(label="q")
        plt.savefig(outdir / f"{prefix}_C_q.png", dpi=300)

        # ───────── DIAGNOSTIC HISTOGRAMS ───────────────────────
        # How many voxels to visualise

        if ("all_v1_grads_sel" not in locals() or all_v1_grads_sel is None) and have_grad_files:
                print("Loading raw gradient arrays for histogram plotting …")
                all_v1_grads_sel = np.load(activ_dir / "grads_selective.npy")
                all_v1_grads_rand = np.stack([
                    np.load(activ_dir / f"grads_random_{rep}.npy")
                    for rep in range(n_random_repeats)
                ])
        if "all_v1_grads_sel" in locals() and all_v1_grads_sel is not None:
            num_voxels_to_plot = 10
            flat_idx = np.argsort(-np.abs(mean_diff_vec))[:num_voxels_to_plot]
            coords_to_plot = [(idx // Wf, idx % Wf) for idx in flat_idx]

            for (y, x) in coords_to_plot:
                sel_vals  = all_v1_grads_sel[:, :, y, x].ravel()
                rand_vals = all_v1_grads_rand[:, :, :, y, x].ravel()

                eps = 1e-8  # avoid zeros on log‑scale
                sel_vals += eps
                rand_vals += eps

                plt.figure(figsize=(4,3))
                bins = np.logspace(
                    np.log10(min(sel_vals.min(), rand_vals.min())),
                    np.log10(max(sel_vals.max(), rand_vals.max())),
                    50
                )
                plt.hist(rand_vals, bins=bins, alpha=0.5, label="random",   density=True)
                plt.hist(sel_vals,  bins=bins, alpha=0.5, label="selective", density=True)
                plt.xscale("log")
                plt.xlabel("|grad|")
                plt.ylabel("density")
                plt.legend()
                plt.title(f"Voxel (y={y}, x={x})  top_frac={top_frac}")
                plt.tight_layout()

                fname = outdir / f"{prefix}_v1_hist_voxel_{y}_{x}.png"
                plt.savefig(fname, dpi=300)
                plt.close()

            print(f"Saved {num_voxels_to_plot} voxel histograms ➜ {outdir}")


       
>>>>>>> 4afb39df


if __name__=="__main__":
    if len(sys.argv)!=2:
        sys.exit("usage: python it2v1_featuremap_contrib.py <config.yaml>")
    main(sys.argv[1])<|MERGE_RESOLUTION|>--- conflicted
+++ resolved
@@ -31,8 +31,6 @@
 import random
 from concurrent.futures import ThreadPoolExecutor, as_completed
 from statsmodels.stats.multitest import multipletests
-<<<<<<< HEAD
-=======
 from typing import List, Iterable
 import threading
 import gc, uuid
@@ -47,7 +45,6 @@
 # ------------------------------------------------------------------
 GLOBAL_TFM   : T.Compose | None = None   # image pre-processing
 GLOBAL_DEVICE: torch.device | None = None
->>>>>>> 4afb39df
 
 
 def permutation_test(sel_vals, rand_vals, n_permutations=1000, alternative='two-sided', random_state=None):
@@ -82,8 +79,6 @@
         p = np.mean(perm_stats <= observed)
     return observed, p
 
-<<<<<<< HEAD
-=======
 # ------------------------------------------------------------------
 
 def hedges_g(a: np.ndarray, b: np.ndarray) -> float:
@@ -102,7 +97,6 @@
 # ──────────────────────────────────────────────────────────────────────────────
 # Model & image helpers
 # ──────────────────────────────────────────────────────────────────────────────
->>>>>>> 4afb39df
 
 def load_model(mcfg, device):
     import cornet
@@ -187,14 +181,6 @@
     cx = fx * stride + (kernel-1)/2 - padding
     return cy, cx
 
-<<<<<<< HEAD
-# ─────────── main ────────────────
-def main(cfg_path):
-    random.seed(1234)
-    cfg = yaml.safe_load(open(cfg_path,'r'))
-    device = torch.device("cuda" if torch.cuda.is_available() else "cpu")
-    n_random_repeats = cfg.get("n_random_repeats", 100)
-=======
 
 class HookBuffers:
     """Stores forward activations and V1 gradients for one model instance."""
@@ -318,7 +304,6 @@
 
     # Everything below remains *functionally* identical – only the name of the
     # `imgs` list changed from the original single‑folder logic.  ───────────
->>>>>>> 4afb39df
 
     top_frac_cfg = cfg.get("top_frac", 0.1)
     if isinstance(top_frac_cfg, (float, int)):
@@ -327,10 +312,6 @@
         top_frac_list = list(top_frac_cfg)
 
     for top_frac in top_frac_list:
-<<<<<<< HEAD
-        print(f"\n=== Processing top_frac={top_frac} ===")
-        cat = cfg["category"].lower()
-=======
         mode = cfg.get("top_unit_selection", "percentage").lower()
         cat = cfg["category"].lower()
         prefix = f"{cat}_{cat_tag}_{mode}_{top_frac}"
@@ -339,7 +320,6 @@
 
         print(f"\n=== Processing top_frac={top_frac} ===")
         
->>>>>>> 4afb39df
         sel_path = pathlib.Path(cfg["selectivity_csv_dir"]) / "all_layers_units_mannwhitneyu.pkl"
         sel      = pd.read_pickle(sel_path)
         mw_col   = f"mw_{cat}"
@@ -393,41 +373,7 @@
             print(f"Selected {len(top_units)} IT units at or above the {cfg.get('top_percentile', top_frac)}th percentile.")
         else:
             print(f"Selected {len(top_units)} IT units (top {top_frac:.0%}).")
-<<<<<<< HEAD
-
-        model = load_model(cfg["model"], device)
-        v1 = dict(model.named_modules())["module.V1.nonlin_input"]
-        it_v1_names = ["module.IT", "module.V1.nonlin_input"]
-        layer_out = {}
-        layer_grad = {}
-        def save_out(name):
-            def hook(_mod, _in, out):
-                layer_out[name] = out
-            return hook
-        def save_grad(name):
-            def hook(grad): layer_grad[name]=grad
-            return hook
-
-        for name,mod in model.named_modules():
-            if name in it_v1_names:
-                mod.register_forward_hook(save_out(name))
-        def v1_hook(m, inp, out):
-            out.register_hook(save_grad("module.V1.nonlin_input"))
-        v1.register_forward_hook(v1_hook)
-
-        def target_fn(units):
-            val = torch.tensor(0., device=device, requires_grad=True)
-            for name, c, y, x in units:
-                act = layer_out[name]
-                if isinstance(act, tuple):
-                    act = act[0]
-                val = val + act[:, c, y, x].sum() / act.size(0)
-            return val
-
-        tfm  = build_transform()
-=======
         
->>>>>>> 4afb39df
         imgs = list(iter_imgs(pathlib.Path(cfg["category_images"])))[:cfg.get("max_images",20)]
         img_tuples  = [img for img in imgs]
         
@@ -549,144 +495,6 @@
                 'significant'   : rej.astype(int)
             })
 
-<<<<<<< HEAD
-        outdir = cfg.get("output_dir", "it2v1_analysis")
-        pathlib.Path(outdir).mkdir(exist_ok=True)
-        diff_csv_path = f"{outdir}/{cat}_{mode}_{top_frac}_v1_featuremap_selective_vs_random.csv"
-
-        # --- get all IT units for random selection ---
-        all_it_units = []
-        for _, row in it_rows.iterrows():
-            lay   = row.layer
-            idx   = int(row.unit)
-            C, H, W = feature_shapes[lay]
-            c, y, x = flat_to_cyx(idx, C, H, W)
-            all_it_units.append((lay, c, y, x))
-
-        # === Check for existing results ===
-        if os.path.exists(diff_csv_path):
-            print(f"Found existing results at {diff_csv_path}, loading...")
-            df = pd.read_csv(diff_csv_path)
-            Hf = df['fy'].max() + 1
-            Wf = df['fx'].max() + 1
-            if 'mean_diff' in df.columns and 'permutation_p_value' in df.columns:
-                obs_map = df['mean_diff'].values.reshape(Hf, Wf)
-                p_map = df['permutation_p_value'].values.reshape(Hf, Wf)
-                p_map_bonf = df['bonferroni_p_value'].values.reshape(Hf, Wf)
-            else:
-                raise ValueError("Existing results file does not contain permutation test results. Please delete the file and rerun.")
-
-        else:
-            print("Computing |activation * gradient| for selective IT units...")
-            all_v1_actgrads_sel = []
-            for img in tqdm(imgs, desc="Images (selective)"):
-                x = tfm(img).unsqueeze(0).to(device)
-                layer_out.clear(); layer_grad.clear()
-                model.zero_grad(); _ = model(x)
-                loss = target_fn(top_units); loss.backward()
-                v1_act = layer_out["module.V1.nonlin_input"].detach().cpu().numpy()[0]  # [C, H, W]
-                v1_gr  = layer_grad["module.V1.nonlin_input"][0].cpu().numpy()         # [C, H, W]
-                v1_actgrad = np.abs(v1_act * v1_gr)                                    # [C, H, W]
-                all_v1_actgrads_sel.append(v1_actgrad)
-            all_v1_actgrads_sel = np.stack(all_v1_actgrads_sel)  # [N, C, H, W]
-
-            print(f"Computing |activation * gradient| for {n_random_repeats} random IT unit sets...")
-            all_v1_actgrads_rand = []
-            n_sel = len(top_units)
-            for rep in tqdm(range(n_random_repeats), desc="Random repeats"):
-                rand_units = random.sample(all_it_units, n_sel)
-                rep_v1_actgrads = []
-                for img in imgs:
-                    x = tfm(img).unsqueeze(0).to(device)
-                    layer_out.clear(); layer_grad.clear()
-                    model.zero_grad(); _ = model(x)
-                    loss = target_fn(rand_units); loss.backward()
-                    v1_act = layer_out["module.V1.nonlin_input"].detach().cpu().numpy()[0]
-                    v1_gr  = layer_grad["module.V1.nonlin_input"][0].cpu().numpy()
-                    v1_actgrad = np.abs(v1_act * v1_gr)
-                    rep_v1_actgrads.append(v1_actgrad)
-                rep_v1_actgrads = np.stack(rep_v1_actgrads)  # [N, C, H, W]
-                all_v1_actgrads_rand.append(rep_v1_actgrads)
-            all_v1_actgrads_rand = np.stack(all_v1_actgrads_rand)  # [R, N, C, H, W]
-
-            print("Mean selective activation gradients:", np.mean(all_v1_actgrads_sel))
-            print("Mean random activation gradients:", np.mean(all_v1_actgrads_rand))
-
-            # Build the activations directory name
-            activ_dir = f"activations_{cat}_{top_frac}_{mode}"
-            activ_dir_path = pathlib.Path(outdir) / activ_dir
-            activ_dir_path.mkdir(parents=True, exist_ok=True)
-
-            # Save selective activ*grad
-            np.save(str(activ_dir_path / "activgrads_selective.npy"), all_v1_actgrads_sel)
-
-            # Save each random permutation activ*grad
-            for rep in range(len(all_v1_actgrads_rand)):
-                np.save(str(activ_dir_path / f"activgrads_random_{rep}.npy"), all_v1_actgrads_rand[rep])
-
-
-            N, C, Hf, Wf = all_v1_actgrads_sel.shape
-            R = n_random_repeats
-
-            n_permutations = 1000  # or as needed
-            obs_map = np.zeros((Hf, Wf), dtype=np.float32)
-            p_map = np.zeros((Hf, Wf), dtype=np.float32)
-
-            def perm_test_at_loc(args):
-                y, x = args
-                sel_vals = all_v1_actgrads_sel[:, :, y, x].flatten()
-                rand_vals = all_v1_actgrads_rand[:, :, :, y, x].flatten()
-                obs, p = permutation_test(sel_vals, rand_vals, n_permutations=n_permutations, alternative='two-sided')
-                return y, x, obs, p
-
-            coords = [(y, x) for y in range(Hf) for x in range(Wf)]
-
-            print("Running permutation test for each V1 unit (multi-threaded)...")
-            with ThreadPoolExecutor() as executor:
-                futures = [executor.submit(perm_test_at_loc, coord) for coord in coords]
-                for fut in tqdm(as_completed(futures), total=len(futures), desc="Permutation test"):
-                    y, x, obs, p = fut.result()
-                    obs_map[y, x] = obs
-                    p_map[y, x] = p
-
-            # Bonferroni correction
-            n_tests = Hf * Wf
-            p_map_bonf = np.minimum(p_map * n_tests, 1.0)
-            rej_map_bonf = p_map_bonf < 0.05  # or your chosen alpha
-
-            # Save results
-            df = pd.DataFrame({
-                'fy': np.repeat(np.arange(Hf), Wf),
-                'fx': np.tile(np.arange(Wf), Hf),
-                'mean_diff': obs_map.flatten(),
-                'permutation_p_value': p_map.flatten(),
-                'bonferroni_p_value': p_map_bonf.flatten(),
-                'bonferroni_significant': rej_map_bonf.flatten()
-            })
-            df.to_csv(diff_csv_path, index=False)
-            print("Saved permutation test feature-map and CSV to", diff_csv_path)
-
-
-
-        
-
-        # Visualization
-        plt.figure(figsize=(6,5))
-        plt.imshow(obs_map, cmap="bwr", interpolation='nearest')
-        plt.title(f"V1 |act*grad| mean diff (selective - random, top_frac={top_frac})")
-        plt.axis('off')
-        plt.colorbar(label="Mean(|act*grad|) diff")
-        plt.savefig(f"{outdir}/{cat}_{mode}_{top_frac}_v1_featuremap_actgrad_diff_perm.png", dpi=300)
-        plt.show()
-
-        plt.figure(figsize=(6,5))
-        plt.imshow(p_map_bonf, cmap="viridis", interpolation='nearest', vmin=0, vmax=1)
-        plt.title(f"V1 permutation p-value map (selective vs random, top_frac={top_frac})")
-        plt.axis('off')
-        plt.colorbar(label="Permutation p-value")
-        plt.savefig(f"{outdir}/{cat}_{mode}_{top_frac}_v1_featuremap_perm_pval.png", dpi=300)
-        plt.show()
-=======
             df.to_csv(diff_csv_path, index=False)
             print("Saved Cliff’s δ & FDR stats →", diff_csv_path)
 
@@ -866,7 +674,6 @@
 
 
        
->>>>>>> 4afb39df
 
 
 if __name__=="__main__":
